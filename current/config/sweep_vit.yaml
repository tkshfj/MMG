# sweep_vit.yaml
program: main.py
method: bayes

# Optimize the metric emitted by the evaluator/handlers
metric:
  name: val/auc
  goal: maximize

parameters:
  # --- Core / execution ---
  architecture:        {value: vit}
  task:                {value: classification}
  run_cap:             {value: 20}
  epochs:              {value: 40}
  num_workers:         {value: 12}
  debug:               {value: true}
  debug_transforms:    {value: false}

  # --- Data / labels ---
  in_channels:         {value: 1}
  input_shape:         {value: [256, 256]}
  patch_size:          {value: 16}
  num_classes:         {value: 2}
<<<<<<< HEAD
  num_workers:         {value: 2}
=======
  class_counts:        {value: [331, 232]}   # enables bias init + inverse-freq CE weighting
>>>>>>> 6b7685b8
  batch_size:
    values: [32, 64]                         # 32 slightly best so far

  # --- Model (ViT) ---
  hidden_size:
    values: [384, 512, 768]
  mlp_dim:
    values: [1536, 2048, 3072]
  num_layers:
    values: [8, 10, 12]
  num_heads:
    values: [6, 8, 12]
  dropout_rate:
    distribution: uniform
    min: 0.18
    max: 0.24

  # --- Loss weighting (used by centralized get_loss_fn) ---
  alpha: {values: [1.0, 2.0]}
  beta:  {values: [0.5, 1.0]}
  # Combined metric weight (if val_multi is enabled in code)
  multi_weight: {value: 0.65}

  # --- Optimizer / weight decay ---
  optimizer:           {value: adamw}
  weight_decay:
    distribution: log_uniform_values
    min: 0.00001
    max: 0.00005

  # --- Param-group strategy (optimizer LR layout) ---
  # "single": one LR for all params (use `lr`)
  # "split" : backbone/base LR + head LR = base_lr * head_multiplier
  param_groups:
    values: ["single", "split"]

  # Single-group LR (used when param_groups == "single")
  lr:
    distribution: log_uniform_values
    min: 0.00003
    max: 0.0008

  # Split LRs (used when param_groups == "split")
  base_lr:
    distribution: log_uniform_values
    min: 0.00002
    max: 0.0001
  head_multiplier:
    values: [5.0, 10.0, 15.0]

  # --- LR scheduler (epoch-level) ---
  # "none"    : fixed LR(s)
  # "cosine"  : CosineAnnealingLR(T_max, eta_min)
  # "warmcos" : Linear warmup → cosine
  # "plateau" : ReduceLROnPlateau(monitor, factor, patience)
  scheduler:
    values: ["none", "cosine", "warmcos", "plateau"]

  # Cosine-only params (used by "cosine" and cosine part of "warmcos")
  T_max:   {value: 40}        # usually tie to epochs
  eta_min: {value: 0.0}

  # Warmup (only when scheduler == "warmcos")
  warmup_epochs:        {values: [0, 2, 3]}
  warmup_start_factor:  {values: [0.1, 0.2]}

  # Plateau (only when scheduler == "plateau")
  monitor:       {value: val_loss}
  monitor_mode:  {value: min}
  patience:      {values: [3, 6]}
  factor:        {values: [0.5, 0.3]}

# Early termination to save budget
early_terminate:
  type: hyperband
  min_iter: 4

# NOTE:
# val_multi gets registered whenever both val_auc and val_dice exist
# get_loss_fn reads alpha, beta
# Optimizer uses cfg.lr and cfg.weight_decay
# Model reads cfg.dropout_rate
# Remove/ignore patch_size for UNet, or gate by architecture

# IMPORTANT: make sure we log a scalar macro mean as "val/multi"
# (or change name below to "val/multi_mean" if that’s what we emit)<|MERGE_RESOLUTION|>--- conflicted
+++ resolved
@@ -22,11 +22,7 @@
   input_shape:         {value: [256, 256]}
   patch_size:          {value: 16}
   num_classes:         {value: 2}
-<<<<<<< HEAD
-  num_workers:         {value: 2}
-=======
   class_counts:        {value: [331, 232]}   # enables bias init + inverse-freq CE weighting
->>>>>>> 6b7685b8
   batch_size:
     values: [32, 64]                         # 32 slightly best so far
 
